--- conflicted
+++ resolved
@@ -32,7 +32,6 @@
 
 /**
  * You can run this entire test case with:
-<<<<<<< HEAD
  *   runtest -c com.android.exchange.EasSyncServiceTests email
  */
 
@@ -43,11 +42,6 @@
     static private final String ID = "id";
     static private final String TYPE = "type";
 
-=======
- * runtest -c com.android.exchange.EasSyncServiceTests email
- */
- public class EasSyncServiceTests extends AndroidTestCase {
->>>>>>> 75ca8770
     Context mMockContext;
 
     @Override
@@ -98,7 +92,6 @@
         }
     }
 
-<<<<<<< HEAD
     public void testAddHeaders() {
         HttpRequestBase method = new HttpPost();
         EasSyncService svc = new EasSyncService();
@@ -178,7 +171,8 @@
                 svc.mCmdString);
         assertEquals("https://" + HOST + "/Microsoft-Server-ActiveSync?Cmd=OPTIONS" +
                 svc.mCmdString, uriString);
-=======
+    }
+
     public void testResetHeartbeats() {
         EasSyncService svc = new EasSyncService();
         // Test case in which the minimum and force heartbeats need to come up
@@ -219,6 +213,5 @@
         assertEquals(600, svc.mPingHeartbeat);
         assertEquals(100, svc.mPingForceHeartbeat);
         assertFalse(svc.mPingHeartbeatDropped);
->>>>>>> 75ca8770
     }
 }